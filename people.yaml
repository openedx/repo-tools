--- conflicted
+++ resolved
@@ -1577,24 +1577,21 @@
     name: Jim Cai
     agreement: institution
     institution: Stanford
-<<<<<<< HEAD
-rohan-dhamal-clarice:
-    agreement: institution
-    institution: Clarice
-shahidtamboli:
-    agreement: institution
-    institution: Clarice
-rahul-clarice:
-    agreement: institution
-    institution: Clarice
-jotiram:
-    agreement: institution
-    institution: Clarice
-=======
 La0:
     email: bastien@nextcairn.com
     name: Bastien Abadie
     agreement: institution
     institution: OpenCraft
     jira: babadie
->>>>>>> 967e81c5
+rohan-dhamal-clarice:
+    agreement: institution
+    institution: Clarice
+shahidtamboli:
+    agreement: institution
+    institution: Clarice
+rahul-clarice:
+    agreement: institution
+    institution: Clarice
+jotiram:
+    agreement: institution
+    institution: Clarice