#!/usr/bin/env python3.6
"""
Write JavaScript code to be pasted into a Google Sheet to draw a calendar.

0. Update the data. Search for "Editable content" below.
1. Run this program.  It prints JavaScript code. Copy it.
2. Open a Google Sheet, either the existing Support Windows spreadsheet
    (https://docs.google.com/spreadsheets/d/11DheEtMDGrbA9hsUvZ2SEd4Cc8CaC4mAfoV8SVaLBGI)
    or a new spreadsheet.
3. If the current tab isn't empty, open a new tab (Add Sheet).
4. Open the script editor (Extensions - Apps Script).
5. If there's any code there, delete it.
6. Paste the JavaScript code this program wrote.
7. Save the code.  The function picker at the top should select makeBarCalendar.
8. Click the Run tool on the toolbar.
9. Your sheet should now be populated with a beautiful calendar.

"""

import colorsys
import datetime
import itertools


def css_to_rgb(hex):
    assert hex[0] == "#"
    return [int(h, 16)/255 for h in [hex[1:3], hex[3:5], hex[5:7]]]

def rgb_to_css(r, g, b):
    return "#" + "".join(f"{int(v*255):02x}" for v in (r, g, b))

def lighten(css, amount=0.5):
    """Make a CSS color some amount lighter."""
    h, l, s = colorsys.rgb_to_hls(*css_to_rgb(css))
    lighter = colorsys.hls_to_rgb(h, l + (1 - l) * amount, s)
    return rgb_to_css(*lighter)


def darken(css, amount=0.5):
    """Make a CSS color some amount darker."""
    h, l, s = colorsys.rgb_to_hls(*css_to_rgb(css))
    lighter = colorsys.hls_to_rgb(h, l - l * amount, s)
    return rgb_to_css(*lighter)


class BaseCalendar:
    def __init__(self, start, end):
        self.start = start
        self.end = end
        self.width = 12 * (end - start + 1)

    def column(self, year, month):
        return (year - self.start) * 12 + month - 1

    def bar(self, name, start, end=None, length=None, **kwargs):
        istart = self.column(*start)
        if length is None:
            iend = self.column(*end)
        else:
            iend = istart + length - 1
        if istart >= self.width:
            return  # bar is entirely in the future.
        if iend < 0:
            return  # bar is entirely in the past.
        istart = max(0, istart)
        iend = min(self.width - 1, iend)
        if end and end[0] == 3000:
            kwargs.update(indefinite=True)
        self.rawbar(istart, iend, name, **kwargs)


class GsheetCalendar(BaseCalendar):
    def __init__(self, start, end):
        super().__init__(start, end)
        self.currow = 1
        self.cycling = None
        self.gaps = []
        self.prologue()

    def prologue(self):
        print(f"""\
            function makeBarCalendar() {{
            var sheet = SpreadsheetApp.getActiveSheet();
            sheet.getDataRange().deleteCells(SpreadsheetApp.Dimension.ROWS);
            """)

    def epilog(self):
        print(f"""\
            range = sheet.getDataRange();
            sheet.setColumnWidths(range.getColumn(), range.getWidth(), 12);
            sheet.setRowHeights(range.getRow(), range.getHeight(), 18);
            range.setFontSize(9);
            """)
        for gap_row in self.gaps:
            print(f"""\
                sheet.setRowHeight({gap_row}, 6);
            """)
        print(f"""\
            var keepRows = 10;
            var tooMany = sheet.getMaxRows() - range.getLastRow() - keepRows;
            if (tooMany > 0) {{
                sheet.deleteRows(range.getLastRow() + keepRows + 1, tooMany);
            }}
            var keepCols = 1;
            var tooMany = sheet.getMaxColumns() - range.getLastColumn() - keepCols;
            if (tooMany > 0) {{
                sheet.deleteColumns(range.getLastColumn() + keepCols + 1, tooMany);
            }}

            for (var c = 12; c <= range.getLastColumn(); c += 12) {{
                sheet.getRange(1, c, sheet.getMaxRows(), 1)
                    .setBorder(null, null, null, true, null, null, "black", null);
            }}

            }}
            """)

    def years_months(self):
        yearrow = self.currow
        monthrow = self.currow + 1
        self.currow += 2

        print(f"""\
            sheet.insertColumns(1, {(self.end - self.start + 1) * 12});
            """)

        for year in range(self.start, self.end+1):
            iyear = self.column(year, 1) + 1
            print(f"""\
                sheet.getRange({yearrow}, {iyear}, 1, 12)
                    .merge()
                    .setBorder(null, null, null, true, null, null, "black", null)
                    .setValue("{year}");
                for (m = 0; m < 12; m++) {{
                    sheet.getRange({monthrow}, {iyear}+m).setValue("JFMAMJJASOND"[m]);
                }}
                """);
        print(f"""\
            sheet.getRange({yearrow}, 1, 1, {self.width})
                .setFontWeight("bold")
                .setHorizontalAlignment("center");
            sheet.getRange({monthrow}, 1, 1, {self.width})
                .setHorizontalAlignment("center");
            """);
        print(f"""\
            var rules = sheet.getConditionalFormatRules();
            rules.push(
            SpreadsheetApp.newConditionalFormatRule()
                .whenFormulaSatisfied("=(year(now())-$A$1)*12+1 = column()")
                .setBackground("#E9CECE")
                .setRanges([sheet.getRange({yearrow}, 1, 1, {self.width})])
                .build()
            );
            rules.push(
            SpreadsheetApp.newConditionalFormatRule()
                .whenFormulaSatisfied("=(year(now())-$A$1)*12 + (month(now())) = column()")
                .setBackground("#E9CECE")
                .setRanges([sheet.getRange({monthrow}, 1, 1, {self.width})])
                .build()
            );
            sheet.setConditionalFormatRules(rules);
            """)

    def rawbar(self, istart, iend, name, color=None, text_color=None, current=False, indefinite=False):
        formatting = ""
        if color:
            if current:
                color = darken(color, .15)
            formatting += f""".setBackground({color!r})"""
        if text_color:
            formatting += f""".setFontColor({text_color!r})"""
        if current:
            formatting += f""".setBorder(true, true, true, true, null, null, "black", SpreadsheetApp.BorderStyle.SOLID_MEDIUM)"""
            formatting += f""".setFontWeight("bold")"""
        if indefinite:
            iend = self.width - 24
        print(f"""\
            sheet.getRange({self.currow}, {istart + 1}, 1, {iend - istart + 1})
                .merge()
                {formatting}
                .setValue({name!r});
            """)
        if indefinite:
            for i in range(4):
                bg = lighten(color, amount=(i+1)/5)
                print(f"""\
                    sheet.getRange({self.currow}, {self.width - 22 + i * 3}, 1, 3)
                        .merge()
                        .setBackground({bg!r});
                    """)
            print(f"""\
                sheet.getRange({self.currow}, {self.width - 10}, 1, 1)
                    .setValue("(indefinite end)");
                """)
        self.next_bar()

    def set_cycling(self, cycling):
        if cycling:
            self.top_cycling_row = self.currow
        else:
            self.currow = self.top_cycling_row + self.cycling
        self.cycling = cycling

    def next_bar(self):
        self.currow += 1
        if self.cycling:
            if self.currow >= self.top_cycling_row + self.cycling:
                self.currow = self.top_cycling_row

    def gap_line(self):
        self.gaps.append(self.currow)
        self.currow += 1

    def text_line(self, text):
        print(f"""\
            sheet.getRange({self.currow}, 1).setValue({text!r})
            """)
        self.currow += 1

    def section_note(self, text):
        print(f"""\
            sheet.getRange({self.currow}, {self.width - 10}).setValue({text!r});
            """)

    def freeze_here(self):
        print(f"""\
            sheet.setFrozenRows({self.currow - 1});
            """)

    def column_marker(self, column):
        print(f"""\
            sheet.getRange(1, {column}, sheet.getMaxRows(), 1)
                .setBorder(false, false, false, true, false, false, "black", SpreadsheetApp.BorderStyle.DASHED);
            """)

    def write(self):
        self.epilog()


# ==== Editable content ====

# Global Options
START_YEAR = 2018
END_YEAR = 2025
LTS_ONLY = True

# The current versions of everything.  Use the same strings as the keys in the various sections below.
CURRENT = {
    "Open edX": "Maple",
    "Python": "3.8",
    "Django": "3.2",
    "Ubuntu": "20.04",
    "Node": "12.x",
    "Mongo": "4.2",
    "MySQL": "5.7",
    "elasticsearch": "7.10",
    "ruby": "2.5",
}

cal = GsheetCalendar(START_YEAR, END_YEAR)
cal.years_months()


# Open edX releases
cal.section_note("https://edx.readthedocs.io/projects/edx-developer-docs/en/latest/named_releases.html")
cal.set_cycling(3)
names = [
    # (Name, Year, Month) when the release happened.
    ('Aspen', 2014, 10),
    ('Birch', 2015, 2),
    ('Cypress', 2015, 8),
    ('Dogwood', 2016, 2),
    ('Eucalyptus', 2016, 8),
    ('Ficus', 2017, 2),
    ('Ginkgo', 2017, 8),
    ('Hawthorn', 2018, 8),
    ('Ironwood', 2019, 3),
    ('Juniper', 2020, 6),
    ("Koa", 2020, 12),
    ("Lilac", 2021, 6),
    ]
# https://www.treenames.net/common_tree_names.html
future = ["Maple", "Nutmeg", "Olive", "Poplar"] + list("QRSTUVWXYZ")
target_length = 6 # months per release

releases = list(itertools.chain(names, [(name, None, None) for name in future]))
last = (None, None)
last_current = False
for (name, year, month), (_, nextyear, nextmonth) in zip(releases, releases[1:]):
    if year is None:
        year, month = last
        month += target_length
        yearplus, month = divmod(month, 12)
        year += yearplus
    if nextyear is None:
        length = target_length
    else:
        length = (nextyear * 12 + nextmonth) - (year * 12 + month)
    current = (name==CURRENT["Open edX"])
    cal.bar(name, start=(year, month), length=length, color="#fce5cd", current=current)
    if last_current:
        cal.column_marker(cal.column(year, month) + length)
    last = (year, month)
    last_current = current

cal.set_cycling(None)
cal.freeze_here()
cal.text_line(
    "This calendar is part of OEP-10, please don't change it without considering the impact there." +
    f" Last updated {datetime.datetime.now():%d-%b-%Y}"
)

# Django releases
cal.section_note("https://www.djangoproject.com/download/#supported-versions")
django_releases = [
    # (Version, Year, Month, Is_LTS) when the release happened.
    # ('1.8', 2015, 4, True),
    # ('1.9', 2016, 1, False),
    # ('1.10', 2016, 8, False),
    # ('1.11', 2017, 4, True),
    ('2.0', 2018, 1, False),
    ('2.1', 2018, 8, False),
    ('2.2', 2019, 4, True),
    ('3.0', 2020, 1, False),
    ('3.1', 2020, 8, False),
    ('3.2', 2021, 4, True),
    ('4.0', 2022, 1, False),
    ('4.1', 2022, 8, False),
    ('4.2', 2023, 4, True),
]
for name, year, month, lts in django_releases:
    if LTS_ONLY and not lts:
        continue
    length = 3*12 if lts else 16
    color = "#44b78b" if lts else "#c9f0df"
    cal.bar(f"Django {name}", start=(year, month), length=length, color=color, current=(name==CURRENT["Django"]))
cal.gap_line()

# Python releases
python_releases = [
    # Version, and Year-Month for start and end of support.
    #('2.7', 2010, 7, 2019, 12),
    ('3.5', 2015, 9, 2020, 9),          # https://www.python.org/dev/peps/pep-0478/
    #('3.6', 2016, 12, 2021, 12),        # https://www.python.org/dev/peps/pep-0494/
    #('3.7', 2018, 6, 2023, 6),          # https://www.python.org/dev/peps/pep-0537/
    ('3.8', 2019, 10, 2024, 10),        # https://www.python.org/dev/peps/pep-0569/
    ('3.9', 2020, 10, 2025, 10),        # https://www.python.org/dev/peps/pep-0596/
    ('3.10', 2021, 10, 2026, 10),       # https://www.python.org/dev/peps/pep-0619/
]
for name, syear, smonth, eyear, emonth in python_releases:
    cal.bar(f"Python {name}", start=(syear, smonth), end=(eyear, emonth), color="#ffd545", current=(name==CURRENT["Python"]))
cal.gap_line()

# Ubuntu releases
ubuntu_nicks = {                        # https://wiki.ubuntu.com/Releases
    #'16.04': 'Xenial Xerus',
    '18.04': 'Bionic Beaver',
    '20.04': 'Focal Fossa',
    '22.04': 'Jammy Jellyfish',
}

for year, month in itertools.product(range(18, 23), [4, 10]):
    name = f"{year:d}.{month:02d}"
    lts = (year % 2 == 0) and (month == 4)
    if LTS_ONLY and not lts:
        continue
    length = 5*12 if lts else 9
    color = "#E95420" if lts else "#F4AA90"     # http://design.ubuntu.com/brand/colour-palette
    nick = ubuntu_nicks.get(name, '')
    if nick:
        nick = f" {nick}"
    cal.bar(f"Ubuntu {name}{nick}", (2000+year, month), length=length, color=color, text_color="white", current=(name==CURRENT["Ubuntu"]))
cal.gap_line()

# Node releases
cal.section_note("https://github.com/nodejs/Release")
node_releases = [
    #('6.x', 2016, 4, 2019, 4),
    #('8.x', 2017, 5, 2019, 12),
    ('10.x', 2018, 4, 2021, 4),
    ('12.x', 2019, 4, 2022, 4),
    ('14.x', 2020, 4, 2023, 4),
    ('16.x', 2021, 4, 2024, 4),
    ('18.x', 2022, 4, 2025, 4),
]
for name, syear, smonth, eyear, emonth in node_releases:
    cal.bar(f"Node {name}", start=(syear, smonth), end=(eyear, emonth), color="#2f6c1b", text_color="white", current=(name==CURRENT["Node"]))
cal.gap_line()

# Mongo releases
cal.section_note("https://www.mongodb.com/support-policy")      # search for MongoDB Server
mongo_releases = [
    #('3.0', 2015, 3, 2018, 2),
    #('3.2', 2015, 12, 2018, 9),
    #('3.4', 2016, 11, 2020, 1),
<<<<<<< HEAD
    ('3.6', 2017, 11, 2021, 4),
    ('4.0', 2018, 6, 2022, 4),
=======
    #('3.6', 2017, 11, 2021, 4),
    ('4.0', 2018, 6, 2022, 1),
>>>>>>> 859cc1cc
    ('4.2', 2019, 8, 3000, 1),
    ('4.4', 2020, 7, 3000, 1),
]
for name, syear, smonth, eyear, emonth in mongo_releases:
    cal.bar(f"Mongo {name}", start=(syear, smonth), end=(eyear, emonth), color="#4da65a", current=(name==CURRENT["Mongo"]))
cal.gap_line()

# MySQL releases
cal.section_note("https://endoflife.software/applications/databases/mysql")
mysql_releases = [
    ('5.6', 2013, 2, 2021, 2),
    ('5.7', 2015, 10, 2023, 10),
    ('8.0', 2018, 4, 3000, 1),
]
for name, syear, smonth, eyear, emonth in mysql_releases:
    cal.bar(f"MySQL {name}", start=(syear, smonth), end=(eyear, emonth), color="#b9dc48", current=(name==CURRENT["MySQL"]))
cal.gap_line()

# elasticsearch releases
cal.section_note("https://www.elastic.co/support/eol")
es_releases = [
    # ('1.5', 2015, 3, 2016, 9),
    # ('1.7', 2015, 7, 2017, 1),
    # ('2.4', 2016, 8, 2018, 2),
    # ('5.6', 2017, 9, 2019, 3),
    # ('6.8', 2019, 5, 2020, 11),
    ('7.8', 2020, 6, 2021, 12),
    ('7.10', 2020, 11, 2022, 5),
    ('7.11', 2021, 2, 2022, 8),
    ('7.12', 2021, 3, 2022, 9),
    ('7.13', 2021, 5, 2022, 11),
]
for name, syear, smonth, eyear, emonth in es_releases:
    cal.bar(f"elasticsearch {name}", start=(syear, smonth), end=(eyear, emonth), color="#4595ba", current=(name==CURRENT["elasticsearch"]))
cal.gap_line()

# ruby
cal.section_note("https://www.ruby-lang.org/en/downloads/branches/")
ruby_releases = [
    #('2.3', 2015, 12, 2019, 3),
    #('2.4', 2016, 12, 2020, 3),
    ('2.5', 2017, 12, 3000, 1),
    ('2.6', 2018, 12, 3000, 1),
]
for name, syear, smonth, eyear, emonth in ruby_releases:
    cal.bar(f"ruby {name}", start=(syear, smonth), end=(eyear, emonth), color="#DE3F24", current=(name==CURRENT["ruby"]))
cal.gap_line()


cal.text_line("")
cal.text_line("Created by https://github.com/edx/repo-tools/blob/master/barcalendar.py")

cal.write()<|MERGE_RESOLUTION|>--- conflicted
+++ resolved
@@ -388,18 +388,13 @@
 cal.gap_line()
 
 # Mongo releases
-cal.section_note("https://www.mongodb.com/support-policy")      # search for MongoDB Server
+cal.section_note("https://www.mongodb.com/support-policy/legacy")      # search for MongoDB Server
 mongo_releases = [
     #('3.0', 2015, 3, 2018, 2),
     #('3.2', 2015, 12, 2018, 9),
     #('3.4', 2016, 11, 2020, 1),
-<<<<<<< HEAD
-    ('3.6', 2017, 11, 2021, 4),
+    #('3.6', 2017, 11, 2021, 4),
     ('4.0', 2018, 6, 2022, 4),
-=======
-    #('3.6', 2017, 11, 2021, 4),
-    ('4.0', 2018, 6, 2022, 1),
->>>>>>> 859cc1cc
     ('4.2', 2019, 8, 3000, 1),
     ('4.4', 2020, 7, 3000, 1),
 ]
