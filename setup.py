import glob
import os.path
import re
import sys

import setuptools
from setuptools import setup

with open('README.rst') as readme:
    long_description = readme.read()


def get_version(*file_paths):
    """
    Extract the version string from the file at the given relative path fragments.
    """
    filename = os.path.join(os.path.dirname(__file__), *file_paths)
    version_file = open(filename).read()
    version_match = re.search(r"^__version__ = ['\"]([^'\"]*)['\"]",
                              version_file, re.M)
    if version_match:
        return version_match.group(1)
    raise RuntimeError('Unable to find version string.')


def load_requirements(*requirements_paths):
    """
    Load all requirements from the specified requirements files.
    Returns a list of requirement strings.
    """
    requirements = set()
    for path in requirements_paths:
        with open(path) as reqs:
            requirements.update(
                line.split('#')[0].strip() for line in reqs
                if is_requirement(line.strip())
            )
    return list(requirements)


def is_requirement(line):
    """
    Return True if the requirement line is a package requirement;
    that is, it is not blank, a comment, a URL, or an included file.
    """
    return line and not line.startswith(('-r', '#', '-e', 'git+', '-c'))


VERSION = get_version('edx_repo_tools', '__init__.py')


# Find our extra requirements. A subdirectory of edx_repo_tools can have an
# extra.in file. It will be pip-compiled to extra.txt.  Here we find them all
# and register them as extras.
EXTRAS_REQUIRE = {}
for fextra in glob.glob("edx_repo_tools/*/extra.txt"):
    slug = fextra.split("/")[1]
    if sys.version_info >= (3, 12) and glob.glob(f'edx_repo_tools/{slug}/extra-py312.txt'):
        fextra = f'edx_repo_tools/{slug}/extra-py312.txt'

    EXTRAS_REQUIRE[slug] = load_requirements(fextra)

# To run tests & linting across the entire repo, we need to install the union
# of *all* extra requirements lists *plus* the dev-specific requirements.
# If this list contains conflicting pins, then installing it will fail;
# that is intentional.
EXTRAS_REQUIRE["dev"] = sorted({
    *load_requirements("requirements/development.txt"),
    *(extra_pin for extra_reqs in EXTRAS_REQUIRE.values() for extra_pin in extra_reqs),
})

setup(
    name='edx-repo-tools',
    version=VERSION,
    description="This repo contains a number of tools Open edX uses for working with GitHub repositories.",
    long_description=long_description,
    license='Apache',
    keywords='edx repo tools',
    url='https://github.com/openedx/repo-tools',
    author='edX',
    author_email='oscm@edx.org',
    classifiers=[
        'Environment :: Console',
        'Intended Audience :: Developers',
        'License :: OSI Approved :: Apache Software License'
    ],
    packages=setuptools.find_packages(),
    install_requires=load_requirements("requirements/base.txt"),
    extras_require=EXTRAS_REQUIRE,
    entry_points={
        'console_scripts': [
            'add_common_constraint = edx_repo_tools.add_common_constraint:main',
            'add_dependabot_ecosystem = edx_repo_tools.dependabot_yml:main',
            'add_django32_settings = edx_repo_tools.codemods.django3.add_new_django32_settings:main',
            'audit_users = edx_repo_tools.audit_gh_users.audit_users:main',
            'clone_org = edx_repo_tools.dev.clone_org:main',
            'conventional_commits = edx_repo_tools.conventional_commits.commitstats:main',
            'find_dependencies = edx_repo_tools.find_dependencies.find_dependencies:main',
            'find_python_dependencies = edx_repo_tools.find_dependencies.find_python_dependencies:main',
            'get_org_repo_urls = edx_repo_tools.dev.get_org_repo_urls:main',
            'modernize_github_actions = edx_repo_tools.codemods.django3.github_actions_modernizer:main',
            'modernize_github_actions_django = edx_repo_tools.codemods.django3.github_actions_modernizer_django:main',
            'modernize_node_release_workflow = edx_repo_tools.codemods.node16.gha_release_workflow_modernizer:main',
            'modernize_node_workflow = edx_repo_tools.codemods.node16.gha_ci_modernizer:main',
            'modernize_openedx_yaml = edx_repo_tools.modernize_openedx_yaml:main',
            'modernize_setup_file = edx_repo_tools.codemods.django3.setup_file_modernizer:main',
            'modernize_tox = edx_repo_tools.codemods.django3.tox_modernizer:main',
            'modernize_travis = edx_repo_tools.codemods.django3.travis_modernizer:main',
            'no_yaml = edx_repo_tools.ospr.no_yaml:no_yaml',
            'oep2 = edx_repo_tools.oep2:_cli',
            'pull_request_creator = edx_repo_tools.pull_request_creator:main',
            'remove_python2_unicode_compatible = edx_repo_tools.codemods.django3.remove_python2_unicode_compatible:main',
            'replace_render_to_response = edx_repo_tools.codemods.django3.replace_render_to_response:main',
            'replace_static = edx_repo_tools.codemods.django3.replace_static:main',
            'replace_unicode_with_str = edx_repo_tools.codemods.django3.replace_unicode_with_str:main',
            'repo_access_scraper = edx_repo_tools.repo_access_scraper.repo_access_scraper:main',
            'repo_checks = edx_repo_tools.repo_checks.repo_checks:main',
            'show_hooks = edx_repo_tools.dev.show_hooks:main',
            'tag_release = edx_repo_tools.release.tag_release:main',
            'modernize_tox_django42 = edx_repo_tools.codemods.django42.tox_moderniser_django42:main',
            'modernize_github_actions_django42 = edx_repo_tools.codemods.django42.github_actions_modernizer_django42:main',
<<<<<<< HEAD
            'update_cache = edx_repo_tools.codemods.django42.update_pymemcache:main',
=======
            'remove_providing_args = edx_repo_tools.codemods.django42.remove_providing_args_arg:main',
            'python312_gh_actions_modernizer = edx_repo_tools.codemods.python312.gh_actions_modernizer:main',
            'python312_tox_modernizer = edx_repo_tools.codemods.python312.tox_modernizer:main',
>>>>>>> 79e085e1
        ],
    },
    package_data={
        'edx_repo_tools.oep2.report': ['oep2-report.ini'],
        'edx_repo_tools.repo_checks': ['labels.yaml'],
    },
)<|MERGE_RESOLUTION|>--- conflicted
+++ resolved
@@ -119,13 +119,10 @@
             'tag_release = edx_repo_tools.release.tag_release:main',
             'modernize_tox_django42 = edx_repo_tools.codemods.django42.tox_moderniser_django42:main',
             'modernize_github_actions_django42 = edx_repo_tools.codemods.django42.github_actions_modernizer_django42:main',
-<<<<<<< HEAD
             'update_cache = edx_repo_tools.codemods.django42.update_pymemcache:main',
-=======
             'remove_providing_args = edx_repo_tools.codemods.django42.remove_providing_args_arg:main',
             'python312_gh_actions_modernizer = edx_repo_tools.codemods.python312.gh_actions_modernizer:main',
             'python312_tox_modernizer = edx_repo_tools.codemods.python312.tox_modernizer:main',
->>>>>>> 79e085e1
         ],
     },
     package_data={
